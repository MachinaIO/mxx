use keccak_asm::Keccak256;
use mxx::{
    arithmetic::circuit::{ArithGateId, ArithmeticCircuit},
    element::PolyElem,
    matrix::{PolyMatrix, dcrt_poly::DCRTPolyMatrix},
    poly::{
        Poly, PolyParams,
        dcrt::{params::DCRTPolyParams, poly::DCRTPoly},
    },
    sampler::{
        DistType, PolyTrapdoorSampler, PolyUniformSampler, hash::DCRTPolyHashSampler,
        trapdoor::DCRTPolyTrapdoorSampler, uniform::DCRTPolyUniformSampler,
    },
};
use num_bigint::BigUint;
use tempfile::tempdir;
use tokio;
use tracing::info;

fn init_tracing() {
    tracing_subscriber::fmt::init();
}

#[tokio::test]
async fn test_arithmetic_circuit_operations() {
    // Test mixed operations in single circuit: (a + b) * c - a.
    init_tracing();
<<<<<<< HEAD
    let params = DCRTPolyParams::new(4, 2, 28, 17);
=======
    let params = DCRTPolyParams::new(4, 2, 31, 17);
>>>>>>> 8d90dcfd
    let (_, crt_bits, _) = params.to_crt();
    info!("crt_bits={}", crt_bits);
    let large_a = BigUint::from(140000u64);
    let large_b = BigUint::from(132000u64);
    let large_c = BigUint::from(50000u64);
    let inputs = vec![large_a.clone(), large_b.clone(), large_c.clone()];
    let limb_bit_size = 3;
    let mut mixed_circuit =
        ArithmeticCircuit::<DCRTPoly>::setup(&params, limb_bit_size, inputs.len(), false, true);
    let add_idx = mixed_circuit.add(ArithGateId::new(0), ArithGateId::new(1)); // a + b
    let mul_idx = mixed_circuit.mul(add_idx, ArithGateId::new(2)); // (a + b) * c
    let final_idx = mixed_circuit.sub(mul_idx, ArithGateId::new(0)); // (a + b) * c - a
    mixed_circuit.output(final_idx);

    // Test with polynomial evaluation
    info!("start evaluate_with_poly");
    let mixed_poly_result = &mixed_circuit.evaluate_with_poly(&params, &inputs)[0];
    info!("end evaluate_with_poly");
    let mixed_expected =
        (((&large_a + &large_b) * &large_c) - &large_a) % params.modulus().as_ref();
    println!("coeffs {:?}", mixed_poly_result.coeffs());
    assert_eq!(
        mixed_poly_result.coeffs()[0].value().clone(),
        mixed_expected,
        "Mixed operations should be correct"
    );

    // Test with BGG public key evaluation
    let tmp_dir = tempdir().unwrap();
    let seed: [u8; 32] = [0u8; 32];
    let d = 1;
    let trapdoor_sampler = DCRTPolyTrapdoorSampler::new(&params, 1.0);
    let (trapdoor, pub_matrix) = trapdoor_sampler.trapdoor(&params, d + 1);
    info!("start evaluate_with_bgg_pubkey");
    let mixed_pubkey_result = mixed_circuit.evaluate_with_bgg_pubkey::<
        DCRTPolyMatrix,
        DCRTPolyHashSampler<Keccak256>,
        DCRTPolyTrapdoorSampler,
        DCRTPolyUniformSampler,
    >(&params,  seed, tmp_dir.path().to_path_buf(), d, pub_matrix.clone(), trapdoor, trapdoor_sampler.clone()).await;
    info!("end evaluate_with_bgg_pubkey");
    assert_eq!(mixed_pubkey_result.len(), 1);
    // Test with BGG encoding evaluation
    let uniform_sampler = DCRTPolyUniformSampler::new();
    let secrets = uniform_sampler.sample_uniform(&params, 1, d, DistType::BitDist).get_row(0);
    let s = {
        let minus_one_poly = DCRTPoly::const_minus_one(&params);
        let mut secrets = secrets.to_vec();
        secrets.push(minus_one_poly);
        DCRTPolyMatrix::from_poly_vec_row(&params, secrets)
    };
    let p = s.clone() * &pub_matrix;
    info!("start evaluate_with_bgg_encoding");
    let mixed_encoding_result = mixed_circuit.evaluate_with_bgg_encoding::<
        DCRTPolyMatrix,
        DCRTPolyHashSampler<Keccak256>,
        DCRTPolyUniformSampler,
    >(&params, seed, tmp_dir.path().to_path_buf(),  &inputs, &secrets, p, 0.0);
    info!("end evaluate_with_bgg_encoding");
    assert_eq!(mixed_encoding_result.len(), 1);
    assert_eq!(mixed_encoding_result[0].plaintext.as_ref().unwrap(), mixed_poly_result);
    assert_eq!(mixed_encoding_result[0].pubkey, mixed_pubkey_result[0]);
    let mixed_encoding_expected = s.clone() * &mixed_pubkey_result[0].matrix -
        s * (DCRTPolyMatrix::gadget_matrix(&params, d + 1) * mixed_poly_result);
    assert_eq!(mixed_encoding_result[0].vector, mixed_encoding_expected);
}

#[tokio::test]
<<<<<<< HEAD
=======
#[ignore]
>>>>>>> 8d90dcfd
async fn test_arithmetic_circuit_no_crt_limb1() {
    init_tracing();

    // this is curated to be have same CRT bit as test_arithmetic_circuit_operations
    // (crt_depth*crt_bit)
<<<<<<< HEAD
    let params = DCRTPolyParams::new(4, 1, 56, 17);
    let (moduli, crt_bits, crt_depth) = params.to_crt();
    info!("crt_bits={}", crt_bits);
=======
    let params = DCRTPolyParams::new(4, 1, 62, 17);

    let (moduli, _, crt_depth) = params.to_crt();
>>>>>>> 8d90dcfd
    assert_eq!(moduli.len(), 1, "Should have only one modulus for non-CRT");
    assert_eq!(crt_depth, 1, "CRT depth should be 1");
    info!("Non-CRT mode: single modulus = {}", moduli[0]);
    let large_a = BigUint::from(140000u64);
    let large_b = BigUint::from(132000u64);
    let large_c = BigUint::from(50000u64);
<<<<<<< HEAD
=======

>>>>>>> 8d90dcfd
    let inputs = vec![large_a.clone(), large_b.clone(), large_c.clone()];
    let limb_bit_size = 1;

    // Test mixed operations in single circuit: (a + b) * c - a.
<<<<<<< HEAD
    let mut mixed_circuit =
        ArithmeticCircuit::<DCRTPoly>::setup(&params, limb_bit_size, inputs.len(), false, true);
    let add_idx = mixed_circuit.add(ArithGateId::new(0), ArithGateId::new(1)); // a + b
    let mul_idx = mixed_circuit.mul(add_idx, ArithGateId::new(2)); // (a + b) * c
    let final_idx = mixed_circuit.sub(mul_idx, ArithGateId::new(0)); // (a + b) * c - a
    mixed_circuit.output(final_idx);

    // Test with polynomial evaluation
    info!("start evaluate_with_poly");
    let mixed_poly_result = &mixed_circuit.evaluate_with_poly(&params, &inputs)[0];
    info!("end evaluate_with_poly");
    let mixed_expected =
        (((&large_a + &large_b) * &large_c) - &large_a) % params.modulus().as_ref();
    println!("coeffs {:?}", mixed_poly_result.coeffs());
    assert_eq!(
        mixed_poly_result.coeffs()[0].value().clone(),
        mixed_expected,
        "Mixed operations should be correct"
=======
    let mut circuit = ArithmeticCircuit::<DCRTPoly>::setup(&params, limb_bit_size, 3, false, true);
    info!("Non-CRT: setup");

    let add_idx = circuit.add(ArithGateId::new(0), ArithGateId::new(1)); // a + b
    info!("Non-CRT: add");
    let mul_idx = circuit.mul(add_idx, ArithGateId::new(2)); // (a + b) * c
    info!("Non-CRT: mul");
    let final_idx = circuit.sub(mul_idx, ArithGateId::new(0)); // (a + b) * c - a
    info!("Non-CRT: sub");
    circuit.output(final_idx);

    // Test with polynomial evaluation.
    info!("Non-CRT: start evaluate_with_poly");
    let mixed_poly_result = &circuit.evaluate_with_poly(&params, &inputs)[0];
    info!("Non-CRT: end evaluate_with_poly");

    let expected = ((&large_a + &large_b) * &large_c) - &large_a;
    let single_modulus = moduli[0];
    let expected_mod = (&expected % single_modulus).to_u64().unwrap() as usize;

    info!("Expected full result: {}", expected);
    info!("Expected result mod {}: {}", single_modulus, expected_mod);
    info!("Actual result: {}", mixed_poly_result.to_const_int());

    assert_eq!(
        mixed_poly_result.to_const_int(),
        expected_mod,
        "Non-CRT mixed operations should be correct"
>>>>>>> 8d90dcfd
    );

    // Test with BGG public key evaluation.
    let tmp_dir = tempdir().unwrap();
    let seed: [u8; 32] = [0u8; 32];
    let d = 1;
    let trapdoor_sampler = DCRTPolyTrapdoorSampler::new(&params, 1.0);
    let (trapdoor, pub_matrix) = trapdoor_sampler.trapdoor(&params, d + 1);

    info!("Non-CRT: start evaluate_with_bgg_pubkey");
<<<<<<< HEAD
    let mixed_pubkey_result = mixed_circuit.evaluate_with_bgg_pubkey::<
=======
    let mixed_pubkey_result = circuit.evaluate_with_bgg_pubkey::<
>>>>>>> 8d90dcfd
        DCRTPolyMatrix,
        DCRTPolyHashSampler<Keccak256>,
        DCRTPolyTrapdoorSampler,
        DCRTPolyUniformSampler,
    >(&params, seed, tmp_dir.path().to_path_buf(), d, pub_matrix.clone(), trapdoor, trapdoor_sampler.clone()).await;
    info!("Non-CRT: end evaluate_with_bgg_pubkey");
    assert_eq!(mixed_pubkey_result.len(), 1);

    // Test with BGG encoding evaluation.
    let uniform_sampler = DCRTPolyUniformSampler::new();
    let secrets = uniform_sampler.sample_uniform(&params, 1, d, DistType::BitDist).get_row(0);
    let s = {
        let minus_one_poly = DCRTPoly::const_minus_one(&params);
        let mut secrets = secrets.to_vec();
        secrets.push(minus_one_poly);
        DCRTPolyMatrix::from_poly_vec_row(&params, secrets)
    };
    let p = s.clone() * &pub_matrix;

    info!("Non-CRT: start evaluate_with_bgg_encoding");
<<<<<<< HEAD
    let mixed_encoding_result = mixed_circuit.evaluate_with_bgg_encoding::<
=======
    let mixed_encoding_result = circuit.evaluate_with_bgg_encoding::<
>>>>>>> 8d90dcfd
        DCRTPolyMatrix,
        DCRTPolyHashSampler<Keccak256>,
        DCRTPolyUniformSampler,
    >(&params, seed, tmp_dir.path().to_path_buf(), &inputs, &secrets, p, 0.0);
    assert_eq!(mixed_encoding_result.len(), 1);
    assert_eq!(mixed_encoding_result[0].plaintext.as_ref().unwrap(), mixed_poly_result);
    assert_eq!(mixed_encoding_result[0].pubkey, mixed_pubkey_result[0]);
    let mixed_encoding_expected = s.clone() * &mixed_pubkey_result[0].matrix -
        s * (DCRTPolyMatrix::gadget_matrix(&params, d + 1) * mixed_poly_result);
    assert_eq!(mixed_encoding_result[0].vector, mixed_encoding_expected);
}<|MERGE_RESOLUTION|>--- conflicted
+++ resolved
@@ -25,11 +25,7 @@
 async fn test_arithmetic_circuit_operations() {
     // Test mixed operations in single circuit: (a + b) * c - a.
     init_tracing();
-<<<<<<< HEAD
     let params = DCRTPolyParams::new(4, 2, 28, 17);
-=======
-    let params = DCRTPolyParams::new(4, 2, 31, 17);
->>>>>>> 8d90dcfd
     let (_, crt_bits, _) = params.to_crt();
     info!("crt_bits={}", crt_bits);
     let large_a = BigUint::from(140000u64);
@@ -98,39 +94,24 @@
 }
 
 #[tokio::test]
-<<<<<<< HEAD
-=======
-#[ignore]
->>>>>>> 8d90dcfd
 async fn test_arithmetic_circuit_no_crt_limb1() {
     init_tracing();
 
     // this is curated to be have same CRT bit as test_arithmetic_circuit_operations
     // (crt_depth*crt_bit)
-<<<<<<< HEAD
-    let params = DCRTPolyParams::new(4, 1, 56, 17);
-    let (moduli, crt_bits, crt_depth) = params.to_crt();
-    info!("crt_bits={}", crt_bits);
-=======
     let params = DCRTPolyParams::new(4, 1, 62, 17);
 
     let (moduli, _, crt_depth) = params.to_crt();
->>>>>>> 8d90dcfd
     assert_eq!(moduli.len(), 1, "Should have only one modulus for non-CRT");
     assert_eq!(crt_depth, 1, "CRT depth should be 1");
     info!("Non-CRT mode: single modulus = {}", moduli[0]);
     let large_a = BigUint::from(140000u64);
     let large_b = BigUint::from(132000u64);
     let large_c = BigUint::from(50000u64);
-<<<<<<< HEAD
-=======
-
->>>>>>> 8d90dcfd
     let inputs = vec![large_a.clone(), large_b.clone(), large_c.clone()];
     let limb_bit_size = 1;
 
     // Test mixed operations in single circuit: (a + b) * c - a.
-<<<<<<< HEAD
     let mut mixed_circuit =
         ArithmeticCircuit::<DCRTPoly>::setup(&params, limb_bit_size, inputs.len(), false, true);
     let add_idx = mixed_circuit.add(ArithGateId::new(0), ArithGateId::new(1)); // a + b
@@ -149,36 +130,6 @@
         mixed_poly_result.coeffs()[0].value().clone(),
         mixed_expected,
         "Mixed operations should be correct"
-=======
-    let mut circuit = ArithmeticCircuit::<DCRTPoly>::setup(&params, limb_bit_size, 3, false, true);
-    info!("Non-CRT: setup");
-
-    let add_idx = circuit.add(ArithGateId::new(0), ArithGateId::new(1)); // a + b
-    info!("Non-CRT: add");
-    let mul_idx = circuit.mul(add_idx, ArithGateId::new(2)); // (a + b) * c
-    info!("Non-CRT: mul");
-    let final_idx = circuit.sub(mul_idx, ArithGateId::new(0)); // (a + b) * c - a
-    info!("Non-CRT: sub");
-    circuit.output(final_idx);
-
-    // Test with polynomial evaluation.
-    info!("Non-CRT: start evaluate_with_poly");
-    let mixed_poly_result = &circuit.evaluate_with_poly(&params, &inputs)[0];
-    info!("Non-CRT: end evaluate_with_poly");
-
-    let expected = ((&large_a + &large_b) * &large_c) - &large_a;
-    let single_modulus = moduli[0];
-    let expected_mod = (&expected % single_modulus).to_u64().unwrap() as usize;
-
-    info!("Expected full result: {}", expected);
-    info!("Expected result mod {}: {}", single_modulus, expected_mod);
-    info!("Actual result: {}", mixed_poly_result.to_const_int());
-
-    assert_eq!(
-        mixed_poly_result.to_const_int(),
-        expected_mod,
-        "Non-CRT mixed operations should be correct"
->>>>>>> 8d90dcfd
     );
 
     // Test with BGG public key evaluation.
@@ -189,11 +140,7 @@
     let (trapdoor, pub_matrix) = trapdoor_sampler.trapdoor(&params, d + 1);
 
     info!("Non-CRT: start evaluate_with_bgg_pubkey");
-<<<<<<< HEAD
     let mixed_pubkey_result = mixed_circuit.evaluate_with_bgg_pubkey::<
-=======
-    let mixed_pubkey_result = circuit.evaluate_with_bgg_pubkey::<
->>>>>>> 8d90dcfd
         DCRTPolyMatrix,
         DCRTPolyHashSampler<Keccak256>,
         DCRTPolyTrapdoorSampler,
@@ -214,11 +161,7 @@
     let p = s.clone() * &pub_matrix;
 
     info!("Non-CRT: start evaluate_with_bgg_encoding");
-<<<<<<< HEAD
     let mixed_encoding_result = mixed_circuit.evaluate_with_bgg_encoding::<
-=======
-    let mixed_encoding_result = circuit.evaluate_with_bgg_encoding::<
->>>>>>> 8d90dcfd
         DCRTPolyMatrix,
         DCRTPolyHashSampler<Keccak256>,
         DCRTPolyUniformSampler,
