use crate::{
    bgg::{encoding::BggEncoding, public_key::BggPublicKey},
    circuit::{evaluable::Evaluable, gate::GateId},
    lookup::{PltEvaluator, PublicLut},
    matrix::PolyMatrix,
    poly::{Poly, PolyParams},
    sampler::{DistType, PolyHashSampler, PolyTrapdoorSampler},
<<<<<<< HEAD
    storage::{read_single_matrix_from_batch, store_and_drop_matrices},
=======
    storage::{read_single_matrix_from_multi_batch, store_and_drop_matrices_batched},
>>>>>>> c6b76dad
    utils::timed_read,
};
use rayon::prelude::*;
use std::{
    marker::PhantomData,
    path::{Path, PathBuf},
    sync::Arc,
};
use tracing::info;

#[derive(Debug)]
pub struct LweBggPubKeyEvaluator<M, SH, ST>
where
    M: PolyMatrix,
    SH: PolyHashSampler<[u8; 32], M = M> + Send + Sync,
    ST: PolyTrapdoorSampler<M = M> + Send + Sync,
{
    pub hash_key: [u8; 32],
    pub trap_sampler: ST,
    pub pub_matrix: Arc<M>,
    pub trapdoor: Arc<ST::Trapdoor>,
    pub dir_path: PathBuf,
    _sh: PhantomData<SH>,
    _st: PhantomData<ST>,
}

impl<M, SH, ST> PltEvaluator<BggPublicKey<M>> for LweBggPubKeyEvaluator<M, SH, ST>
where
    M: PolyMatrix + Send + 'static,
    SH: PolyHashSampler<[u8; 32], M = M> + Send + Sync,
    ST: PolyTrapdoorSampler<M = M> + Send + Sync,
{
    fn public_lookup(
        &self,
        params: &<BggPublicKey<M> as Evaluable>::Params,
        plt: &PublicLut<<BggPublicKey<M> as Evaluable>::P>,
        input: BggPublicKey<M>,
        id: GateId,
    ) -> BggPublicKey<M> {
        let row_size = input.matrix.row_size();
        let a_lt = derive_a_lt_matrix::<M, SH>(params, row_size, self.hash_key, id);
        preimage_all::<M, ST, _>(
            plt,
            params,
            &self.trap_sampler,
            &self.pub_matrix,
            &self.trapdoor,
            &input.matrix,
            &a_lt,
            &id,
            &self.dir_path,
        );
        BggPublicKey { matrix: a_lt, reveal_plaintext: true }
    }
}

impl<M, SH, ST> LweBggPubKeyEvaluator<M, SH, ST>
where
    M: PolyMatrix,
    SH: PolyHashSampler<[u8; 32], M = M> + Send + Sync,
    ST: PolyTrapdoorSampler<M = M> + Send + Sync,
{
    pub fn new(
        hash_key: [u8; 32],
        trap_sampler: ST,
        pub_matrix: std::sync::Arc<M>,
        trapdoor: std::sync::Arc<ST::Trapdoor>,
        dir_path: PathBuf,
    ) -> Self {
        Self {
            hash_key,
            trap_sampler,
            pub_matrix,
            trapdoor,
            dir_path,
            _sh: PhantomData,
            _st: PhantomData,
        }
    }
}

#[derive(Debug, Clone)]
pub struct LweBggEncodingPltEvaluator<M, SH>
where
    M: PolyMatrix,
    SH: PolyHashSampler<[u8; 32], M = M>,
{
    pub hash_key: [u8; 32],
    pub dir_path: PathBuf,
    pub c_b: M, // c_b = s*B + e
    _marker: PhantomData<SH>,
}

impl<M, SH> PltEvaluator<BggEncoding<M>> for LweBggEncodingPltEvaluator<M, SH>
where
    M: PolyMatrix,
    SH: PolyHashSampler<[u8; 32], M = M> + Send + Sync,
{
    fn public_lookup(
        &self,
        params: &<BggEncoding<M> as Evaluable>::Params,
        plt: &PublicLut<<BggEncoding<M> as Evaluable>::P>,
        input: BggEncoding<M>,
        id: GateId,
    ) -> BggEncoding<M> {
        let z = &input.plaintext.expect("the BGG encoding should revealed plaintext");
        info!("public lookup length is {}", plt.len());
        let (k, y_k) = plt
            .get(params, z)
            .unwrap_or_else(|| panic!("{:?} is not exist in public lookup f", z.to_const_int()));
        info!("Performing public lookup, k={k}");
        let row_size = input.pubkey.matrix.row_size();
        let a_lt = derive_a_lt_matrix::<M, SH>(params, row_size, self.hash_key, id);
        let pubkey = BggPublicKey::new(a_lt, true);
        let l_k = timed_read(
            &format!("L_{id}_{k}"),
            || {
<<<<<<< HEAD
                read_single_matrix_from_batch::<M>(params, &self.dir_path, &format!("L_{id}"), k)
                    .unwrap_or_else(|| panic!("Matrix with index {} not found in batch", k))
=======
                read_single_matrix_from_multi_batch::<M>(
                    params,
                    &self.dir_path,
                    &format!("L_{id}"),
                    k,
                )
                .unwrap_or_else(|| panic!("Matrix with index {} not found in batch", k))
>>>>>>> c6b76dad
            },
            &mut std::time::Duration::default(),
        );
        let concat = self.c_b.clone().concat_columns(&[&input.vector]);
        let vector = concat * l_k;
        BggEncoding::new(vector, pubkey, Some(y_k.clone()))
    }
}

impl<M, SH> LweBggEncodingPltEvaluator<M, SH>
where
    M: PolyMatrix,
    SH: PolyHashSampler<[u8; 32], M = M>,
{
    pub fn new(hash_key: [u8; 32], dir_path: PathBuf, c_b: M) -> Self {
        Self { hash_key, dir_path, c_b, _marker: PhantomData }
    }
}

fn derive_a_lt_matrix<M, SH>(
    params: &<M::P as Poly>::Params,
    row_size: usize,
    hash_key: [u8; 32],
    id: GateId,
) -> M
where
    M: PolyMatrix,
    SH: PolyHashSampler<[u8; 32], M = M>,
{
    let m = row_size * params.modulus_digits();
    let hash_sampler = SH::new();
    let tag = format!("A_LT_{id}");
    hash_sampler.sample_hash(params, hash_key, tag.into_bytes(), row_size, m, DistType::FinRingDist)
}

fn preimage_all<M, ST, P>(
    plt: &PublicLut<P>,
    params: &<M::P as Poly>::Params,
    trap_sampler: &ST,
    pub_matrix: &M,
    trapdoor: &ST::Trapdoor,
    a_z: &M,
    a_lt: &M,
    id: &GateId,
    dir_path: &Path,
) where
    P: Poly,
    M: PolyMatrix<P = P> + Send + 'static,
    ST: PolyTrapdoorSampler<M = M> + Send + Sync,
{
    let row_size = pub_matrix.row_size();
    let gadget = M::gadget_matrix(params, row_size);
    let items: Vec<_> = plt.f.iter().collect();
    let preimages = items
        .par_chunks(8)
        .flat_map(|batch| {
            batch
                .iter()
                .map(|(x_k, (k, y_k))| {
                    let ext_matrix = a_z.clone() - &(gadget.clone() * *x_k);
                    let target = a_lt.clone() - &(gadget.clone() * y_k);
                    (
                        *k,
                        trap_sampler.preimage_extend(
                            params,
                            trapdoor,
                            pub_matrix,
                            &ext_matrix,
                            &target,
                        ),
                    )
                })
                .collect::<Vec<_>>()
        })
        .collect::<Vec<_>>();
<<<<<<< HEAD
    store_and_drop_matrices(preimages, dir_path, &format!("L_{id}"));
=======

    let dir_path = dir_path.to_path_buf();
    let id_str = format!("L_{id}");
    let _ = store_and_drop_matrices_batched(preimages, dir_path, id_str);
>>>>>>> c6b76dad
}

#[cfg(test)]
mod test {
    use super::*;
    use crate::{
        bgg::sampler::{BGGEncodingSampler, BGGPublicKeySampler},
        circuit::PolyCircuit,
        lookup::lwe_eval::LweBggEncodingPltEvaluator,
        matrix::dcrt_poly::DCRTPolyMatrix,
        poly::dcrt::{params::DCRTPolyParams, poly::DCRTPoly},
        sampler::{
            hash::DCRTPolyHashSampler, trapdoor::DCRTPolyTrapdoorSampler,
            uniform::DCRTPolyUniformSampler,
        },
        storage::{
            batch_lookup::{BatchConfig, start_batcher},
            init_storage_system_with_threshold, wait_for_all_writes, flush_all_batches, flush_all_batches_combined,
        },
        utils::create_bit_random_poly,
    };
    use keccak_asm::Keccak256;
    use std::{collections::HashMap, fs, path::Path};
    use tokio;

    fn setup_lsb_constant_binary_plt(t_n: usize, params: &DCRTPolyParams) -> PublicLut<DCRTPoly> {
        let mut f = HashMap::new();
        for k in 0..t_n {
            f.insert(
                DCRTPoly::from_usize_to_constant(params, k),
                (k, DCRTPoly::from_usize_to_lsb(params, k)),
            );
        }
        PublicLut::<DCRTPoly>::new(f)
    }

    const SIGMA: f64 = 4.578;

    #[tokio::test]
    async fn test_lwe_plt_eval() {
        tracing_subscriber::fmt::init();
        init_storage_system_with_threshold(1024); // 1KB 

        // Initialize the batch lookup system

        start_batcher(BatchConfig { byte_threshold: 1024, _io_buffer_bytes: 8192 });
        // Create parameters for testing
        let params = DCRTPolyParams::default();

        // Create a lookup table
        let plt = setup_lsb_constant_binary_plt(16, &params);
        // Create a simple circuit with the lookup table
        let mut circuit = PolyCircuit::new();
        let inputs = circuit.input(1);
        let plt_id = circuit.register_public_lookup(plt.clone());
        let output = circuit.public_lookup_gate(inputs[0], plt_id);
        circuit.output(vec![output]);

        let d = 3;
        let input_size = 1;
        let key: [u8; 32] = rand::random();
        let bgg_pubkey_sampler =
            BGGPublicKeySampler::<_, DCRTPolyHashSampler<Keccak256>>::new(key, d);

        let tag: u64 = rand::random();
        let tag_bytes = tag.to_le_bytes();
        // Create secret and plaintexts
        let secrets = vec![create_bit_random_poly(&params); d];
        let rand_int = (rand::random::<u64>() % 16) as usize;
        let plaintexts = vec![DCRTPoly::from_usize_to_constant(&params, rand_int); input_size];

        // Create random public keys and encodings
        let reveal_plaintexts = vec![true; input_size + 1];
        let bgg_encoding_sampler =
            BGGEncodingSampler::<DCRTPolyUniformSampler>::new(&params, &secrets, None);
        let pubkeys = bgg_pubkey_sampler.sample(&params, &tag_bytes, &reveal_plaintexts);
        let encodings = bgg_encoding_sampler.sample(&params, &pubkeys, &plaintexts);
        let enc_one = encodings[0].clone();
        let enc1 = encodings[1].clone();

        let trapdoor_sampler = DCRTPolyTrapdoorSampler::new(&params, SIGMA);
        let (b_trapdoor, b) = trapdoor_sampler.trapdoor(&params, d);
        let s_vec = DCRTPolyMatrix::from_poly_vec_row(&params, secrets);
        let c_b = s_vec.clone() * &b;

        // Create a public key evaluator
        let dir_path = "test_data/test_lwe_plt_eval";
        let dir = Path::new(&dir_path);
        if !dir.exists() {
            fs::create_dir(dir).unwrap();
        } else {
            // Clean it first to ensure no old files interfere
            fs::remove_dir_all(dir).unwrap();
            fs::create_dir(dir).unwrap();
        }
        let plt_pubkey_evaluator =
            LweBggPubKeyEvaluator::<DCRTPolyMatrix, DCRTPolyHashSampler<Keccak256>, _>::new(
                key,
                trapdoor_sampler,
                Arc::new(b),
                Arc::new(b_trapdoor),
                dir_path.into(),
            );
        let result_pubkey = circuit.eval(
            &params,
            &enc_one.pubkey,
            &[enc1.pubkey.clone()],
            Some(plt_pubkey_evaluator),
        );
        // Give the batching system a moment to complete
        std::thread::sleep(std::time::Duration::from_millis(100));
        wait_for_all_writes().await.unwrap();
        
        // Flush the batch system to ensure files are written
        flush_all_batches().await.unwrap();
        assert_eq!(result_pubkey.len(), 1);
        let result_pubkey = &result_pubkey[0];

        //Create an encoding evaluator
        let plt_encoding_evaluator = LweBggEncodingPltEvaluator::<
            DCRTPolyMatrix,
            DCRTPolyHashSampler<Keccak256>,
        >::new(key, dir_path.into(), c_b);

        // Evaluate the circuit
        let result_encoding =
            circuit.eval(&params, &enc_one.clone(), &[enc1.clone()], Some(plt_encoding_evaluator));
        assert_eq!(result_encoding.len(), 1);
        let result_encoding = &result_encoding[0];
        assert_eq!(result_encoding.pubkey, result_pubkey.clone());
        let expected_plaintext = plt.get(&params, &plaintexts[0].clone()).unwrap().1;
        assert_eq!(result_encoding.plaintext.clone().unwrap(), expected_plaintext);
        let expected_vector = s_vec.clone() *
            (result_encoding.pubkey.matrix.clone() -
                (DCRTPolyMatrix::gadget_matrix(&params, d) * expected_plaintext));
        assert_eq!(result_encoding.vector, expected_vector);
    }

    #[tokio::test]
    async fn test_multiple_lwe_plt_eval() {
        tracing_subscriber::fmt::init();
        init_storage_system_with_threshold(1024); // 1KB 

        // Initialize the batch lookup system
        start_batcher(BatchConfig { byte_threshold: 1024, _io_buffer_bytes: 8192 });
        
        let params = DCRTPolyParams::default();

        // Create multiple lookup tables with different sizes
        let plt1 = setup_lsb_constant_binary_plt(8, &params);
        let plt2 = setup_lsb_constant_binary_plt(16, &params);
        let plt3 = setup_lsb_constant_binary_plt(4, &params);
        
        // Create a circuit with multiple lookup tables
        let mut circuit = PolyCircuit::new();
        let inputs = circuit.input(3);
        let plt_id1 = circuit.register_public_lookup(plt1.clone());
        let plt_id2 = circuit.register_public_lookup(plt2.clone());
        let plt_id3 = circuit.register_public_lookup(plt3.clone());
        
        let output1 = circuit.public_lookup_gate(inputs[0], plt_id1);
        let output2 = circuit.public_lookup_gate(inputs[1], plt_id2);
        let output3 = circuit.public_lookup_gate(inputs[2], plt_id3);
        circuit.output(vec![output1, output2, output3]);

        let d = 3;
        let input_size = 3;
        let key: [u8; 32] = rand::random();
        let bgg_pubkey_sampler =
            BGGPublicKeySampler::<_, DCRTPolyHashSampler<Keccak256>>::new(key, d);

        let tag: u64 = rand::random();
        let tag_bytes = tag.to_le_bytes();
        let secrets = vec![create_bit_random_poly(&params); d];
        
        // Create plaintexts that are valid for each lookup table
        let rand_int1 = (rand::random::<u64>() % 8) as usize;
        let rand_int2 = (rand::random::<u64>() % 16) as usize;
        let rand_int3 = (rand::random::<u64>() % 4) as usize;
        let plaintexts = vec![
            DCRTPoly::from_usize_to_constant(&params, rand_int1),
            DCRTPoly::from_usize_to_constant(&params, rand_int2),
            DCRTPoly::from_usize_to_constant(&params, rand_int3),
        ];

        let reveal_plaintexts = vec![true; input_size + 1]; // +1 for constant
        let bgg_encoding_sampler =
            BGGEncodingSampler::<DCRTPolyUniformSampler>::new(&params, &secrets, None);
        let pubkeys = bgg_pubkey_sampler.sample(&params, &tag_bytes, &reveal_plaintexts);
        let encodings = bgg_encoding_sampler.sample(&params, &pubkeys, &plaintexts);
        
        let enc_one = encodings[0].clone();
        let input_encs = vec![encodings[1].clone(), encodings[2].clone(), encodings[3].clone()];

        let trapdoor_sampler = DCRTPolyTrapdoorSampler::new(&params, SIGMA);
        let (b_trapdoor, b) = trapdoor_sampler.trapdoor(&params, d);
        let s_vec = DCRTPolyMatrix::from_poly_vec_row(&params, secrets);
        let c_b = s_vec.clone() * &b;

        // Create directories for each lookup table
        let base_dir = "test_data/test_multiple_lwe_plt_eval";
        if Path::new(&base_dir).exists() {
            fs::remove_dir_all(base_dir).unwrap();
        }
        fs::create_dir_all(base_dir).unwrap();

        let plt_pubkey_evaluator =
            LweBggPubKeyEvaluator::<DCRTPolyMatrix, DCRTPolyHashSampler<Keccak256>, _>::new(
                key,
                trapdoor_sampler.clone(),
                Arc::new(b.clone()),
                Arc::new(b_trapdoor.clone()),
                base_dir.into(),
            );
        
        // Evaluate public keys (this will generate matrices for all lookup tables)
        let result_pubkeys = circuit.eval(
            &params,
            &enc_one.pubkey,
            &input_encs.iter().map(|e| e.pubkey.clone()).collect::<Vec<_>>(),
            Some(plt_pubkey_evaluator),
        );
        
        // Give the batching system time to complete and flush
        std::thread::sleep(std::time::Duration::from_millis(200));
        wait_for_all_writes().await.unwrap();
        
        // Combine all lookup tables into a single batch file
        let _combined_file = flush_all_batches_combined(base_dir.into()).await.unwrap();
        
        assert_eq!(result_pubkeys.len(), 3);

        // Create encoding evaluator and test each lookup
        let plt_encoding_evaluator = LweBggEncodingPltEvaluator::<
            DCRTPolyMatrix,
            DCRTPolyHashSampler<Keccak256>,
        >::new(key, base_dir.into(), c_b);

        let result_encodings = circuit.eval(
            &params, 
            &enc_one.clone(), 
            &input_encs, 
            Some(plt_encoding_evaluator)
        );
        assert_eq!(result_encodings.len(), 3);
        
        // Verify each result
        let expected_plaintext1 = plt1.get(&params, &plaintexts[0]).unwrap().1;
        let expected_plaintext2 = plt2.get(&params, &plaintexts[1]).unwrap().1;
        let expected_plaintext3 = plt3.get(&params, &plaintexts[2]).unwrap().1;
        
        assert_eq!(result_encodings[0].plaintext.clone().unwrap(), expected_plaintext1);
        assert_eq!(result_encodings[1].plaintext.clone().unwrap(), expected_plaintext2);
        assert_eq!(result_encodings[2].plaintext.clone().unwrap(), expected_plaintext3);
        
        // Verify public keys match
        assert_eq!(result_encodings[0].pubkey, result_pubkeys[0]);
        assert_eq!(result_encodings[1].pubkey, result_pubkeys[1]);
        assert_eq!(result_encodings[2].pubkey, result_pubkeys[2]);

        // Verify vectors are correct
        for i in 0..3 {
            let expected_vector = s_vec.clone() * 
                (result_encodings[i].pubkey.matrix.clone() - 
                (DCRTPolyMatrix::gadget_matrix(&params, d) * result_encodings[i].plaintext.clone().unwrap()));
            assert_eq!(result_encodings[i].vector, expected_vector);
        }
    }
}<|MERGE_RESOLUTION|>--- conflicted
+++ resolved
@@ -5,11 +5,7 @@
     matrix::PolyMatrix,
     poly::{Poly, PolyParams},
     sampler::{DistType, PolyHashSampler, PolyTrapdoorSampler},
-<<<<<<< HEAD
-    storage::{read_single_matrix_from_batch, store_and_drop_matrices},
-=======
     storage::{read_single_matrix_from_multi_batch, store_and_drop_matrices_batched},
->>>>>>> c6b76dad
     utils::timed_read,
 };
 use rayon::prelude::*;
@@ -127,10 +123,6 @@
         let l_k = timed_read(
             &format!("L_{id}_{k}"),
             || {
-<<<<<<< HEAD
-                read_single_matrix_from_batch::<M>(params, &self.dir_path, &format!("L_{id}"), k)
-                    .unwrap_or_else(|| panic!("Matrix with index {} not found in batch", k))
-=======
                 read_single_matrix_from_multi_batch::<M>(
                     params,
                     &self.dir_path,
@@ -138,7 +130,6 @@
                     k,
                 )
                 .unwrap_or_else(|| panic!("Matrix with index {} not found in batch", k))
->>>>>>> c6b76dad
             },
             &mut std::time::Duration::default(),
         );
@@ -214,14 +205,10 @@
                 .collect::<Vec<_>>()
         })
         .collect::<Vec<_>>();
-<<<<<<< HEAD
-    store_and_drop_matrices(preimages, dir_path, &format!("L_{id}"));
-=======
 
     let dir_path = dir_path.to_path_buf();
     let id_str = format!("L_{id}");
     let _ = store_and_drop_matrices_batched(preimages, dir_path, id_str);
->>>>>>> c6b76dad
 }
 
 #[cfg(test)]
@@ -239,7 +226,8 @@
         },
         storage::{
             batch_lookup::{BatchConfig, start_batcher},
-            init_storage_system_with_threshold, wait_for_all_writes, flush_all_batches, flush_all_batches_combined,
+            flush_all_batches, flush_all_batches_combined, init_storage_system_with_threshold,
+            wait_for_all_writes,
         },
         utils::create_bit_random_poly,
     };
@@ -334,7 +322,7 @@
         // Give the batching system a moment to complete
         std::thread::sleep(std::time::Duration::from_millis(100));
         wait_for_all_writes().await.unwrap();
-        
+
         // Flush the batch system to ensure files are written
         flush_all_batches().await.unwrap();
         assert_eq!(result_pubkey.len(), 1);
@@ -367,21 +355,21 @@
 
         // Initialize the batch lookup system
         start_batcher(BatchConfig { byte_threshold: 1024, _io_buffer_bytes: 8192 });
-        
+
         let params = DCRTPolyParams::default();
 
         // Create multiple lookup tables with different sizes
         let plt1 = setup_lsb_constant_binary_plt(8, &params);
         let plt2 = setup_lsb_constant_binary_plt(16, &params);
         let plt3 = setup_lsb_constant_binary_plt(4, &params);
-        
+
         // Create a circuit with multiple lookup tables
         let mut circuit = PolyCircuit::new();
         let inputs = circuit.input(3);
         let plt_id1 = circuit.register_public_lookup(plt1.clone());
         let plt_id2 = circuit.register_public_lookup(plt2.clone());
         let plt_id3 = circuit.register_public_lookup(plt3.clone());
-        
+
         let output1 = circuit.public_lookup_gate(inputs[0], plt_id1);
         let output2 = circuit.public_lookup_gate(inputs[1], plt_id2);
         let output3 = circuit.public_lookup_gate(inputs[2], plt_id3);
@@ -396,7 +384,7 @@
         let tag: u64 = rand::random();
         let tag_bytes = tag.to_le_bytes();
         let secrets = vec![create_bit_random_poly(&params); d];
-        
+
         // Create plaintexts that are valid for each lookup table
         let rand_int1 = (rand::random::<u64>() % 8) as usize;
         let rand_int2 = (rand::random::<u64>() % 16) as usize;
@@ -412,7 +400,7 @@
             BGGEncodingSampler::<DCRTPolyUniformSampler>::new(&params, &secrets, None);
         let pubkeys = bgg_pubkey_sampler.sample(&params, &tag_bytes, &reveal_plaintexts);
         let encodings = bgg_encoding_sampler.sample(&params, &pubkeys, &plaintexts);
-        
+
         let enc_one = encodings[0].clone();
         let input_encs = vec![encodings[1].clone(), encodings[2].clone(), encodings[3].clone()];
 
@@ -436,7 +424,7 @@
                 Arc::new(b_trapdoor.clone()),
                 base_dir.into(),
             );
-        
+
         // Evaluate public keys (this will generate matrices for all lookup tables)
         let result_pubkeys = circuit.eval(
             &params,
@@ -444,14 +432,14 @@
             &input_encs.iter().map(|e| e.pubkey.clone()).collect::<Vec<_>>(),
             Some(plt_pubkey_evaluator),
         );
-        
+
         // Give the batching system time to complete and flush
-        std::thread::sleep(std::time::Duration::from_millis(200));
+        std::thread::sleep(std::time::Duration::from_millis(600));
         wait_for_all_writes().await.unwrap();
-        
+
         // Combine all lookup tables into a single batch file
         let _combined_file = flush_all_batches_combined(base_dir.into()).await.unwrap();
-        
+
         assert_eq!(result_pubkeys.len(), 3);
 
         // Create encoding evaluator and test each lookup
@@ -460,23 +448,19 @@
             DCRTPolyHashSampler<Keccak256>,
         >::new(key, base_dir.into(), c_b);
 
-        let result_encodings = circuit.eval(
-            &params, 
-            &enc_one.clone(), 
-            &input_encs, 
-            Some(plt_encoding_evaluator)
-        );
+        let result_encodings =
+            circuit.eval(&params, &enc_one.clone(), &input_encs, Some(plt_encoding_evaluator));
         assert_eq!(result_encodings.len(), 3);
-        
+
         // Verify each result
         let expected_plaintext1 = plt1.get(&params, &plaintexts[0]).unwrap().1;
         let expected_plaintext2 = plt2.get(&params, &plaintexts[1]).unwrap().1;
         let expected_plaintext3 = plt3.get(&params, &plaintexts[2]).unwrap().1;
-        
+
         assert_eq!(result_encodings[0].plaintext.clone().unwrap(), expected_plaintext1);
         assert_eq!(result_encodings[1].plaintext.clone().unwrap(), expected_plaintext2);
         assert_eq!(result_encodings[2].plaintext.clone().unwrap(), expected_plaintext3);
-        
+
         // Verify public keys match
         assert_eq!(result_encodings[0].pubkey, result_pubkeys[0]);
         assert_eq!(result_encodings[1].pubkey, result_pubkeys[1]);
@@ -484,9 +468,10 @@
 
         // Verify vectors are correct
         for i in 0..3 {
-            let expected_vector = s_vec.clone() * 
-                (result_encodings[i].pubkey.matrix.clone() - 
-                (DCRTPolyMatrix::gadget_matrix(&params, d) * result_encodings[i].plaintext.clone().unwrap()));
+            let expected_vector = s_vec.clone() *
+                (result_encodings[i].pubkey.matrix.clone() -
+                    (DCRTPolyMatrix::gadget_matrix(&params, d) *
+                        result_encodings[i].plaintext.clone().unwrap()));
             assert_eq!(result_encodings[i].vector, expected_vector);
         }
     }
