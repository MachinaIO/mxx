--- conflicted
+++ resolved
@@ -99,20 +99,14 @@
         let bgg_encoding_sampler = BGGEncodingSampler::<SU>::new(params, secret, Some(error_sigma));
         let plaintexts = if self.use_packing {
             inputs
-                .into_iter()
+                .iter()
                 .flat_map(|input| biguint_vec_to_packed_crt_poly(self.limb_bit_size, params, input))
                 .collect::<Vec<_>>()
         } else {
             inputs
-<<<<<<< HEAD
-                .into_iter()
+                .iter()
                 .flat_map(|input| biguint_vec_to_crt_poly(self.limb_bit_size, params, input))
                 .collect::<Vec<_>>()
-=======
-                .iter()
-                .flat_map(|input| biguint_to_crt_poly(self.limb_bit_size, params, input))
-                .collect()
->>>>>>> 2a063f91
         };
         let pubkeys = self.sample_input_pubkeys::<M, SH>(params, seed, secret.len());
         let encodings = bgg_encoding_sampler.sample(params, &pubkeys, &plaintexts);
