use crate::{
    circuit::{PolyCircuit, gate::GateId},
    lookup::PublicLut,
    poly::Poly,
};
use num_bigint::BigUint;
use std::{collections::HashMap, marker::PhantomData, sync::Arc};

//
// Carry-save multiplication and column compression helpers
// -------------------------------------------------------
// We represent base-B limbs with B = 2^w. Every partial product a_i * b_j is
// immediately split via public LUTs into (lo = p % B, hi = p / B) and placed
// into column banks: lo goes to column i+j, hi to column i+j+1. This ensures
// every cell flowing into compressors is < B, so a single lookup(x) =
// (x % B, x / B) remains valid for inputs < B^2.
//
// Column compression is done either by a Wallace-style tree of
// compressors (summing triples per column into (digit, carry) with one lookup)
// until height <= 2, or in one-shot when H_max < B by summing all values in a
// column linearly (add gates are linear) and performing exactly one lookup to
// emit (digit, carry) for that column. The final normalization to canonical
// base-B digits is deferred to the end of the entire pipeline.
//
// The public API of BigUintPoly is preserved; mul() now constructs columns,
// compresses to a carry-save pair (S, C), then performs a single ripple
// normalization to match prior outputs. A future enhancement can swap this
// ripple for a parallel-prefix CPA without changing the output shape.

#[derive(Debug, Clone, PartialEq, Eq)]
pub struct BigUintPolyContext<P: Poly> {
    pub limb_bit_size: usize,
    pub const_zero: GateId,
    pub const_base: GateId,
    pub lut_ids: (usize, usize),
    _p: PhantomData<P>,
}

impl<P: Poly> BigUintPolyContext<P> {
    pub fn setup(circuit: &mut PolyCircuit<P>, params: &P::Params, limb_bit_size: usize) -> Self {
        let base = 1 << limb_bit_size;
        // Assume base < 2^32
        debug_assert!(limb_bit_size < 32);
        let const_zero = circuit.const_zero_gate();
        let const_base = circuit.const_digits_poly(&[base as u32]);
        let mul_luts = Self::setup_split_lut(params, base, base * base);
        let lut_ids = (
            circuit.register_public_lookup(mul_luts.0),
            circuit.register_public_lookup(mul_luts.1),
        );
        // Note: Use a single pair of LUTs (split into (x % base, x / base)) for all operations.
        Self { limb_bit_size, const_zero, const_base, lut_ids, _p: PhantomData }
    }

    fn setup_split_lut(
        params: &P::Params,
        base: usize,
        nrows: usize,
    ) -> (PublicLut<P>, PublicLut<P>) {
        let mut f = HashMap::with_capacity(nrows);
        let mut g = HashMap::with_capacity(nrows);
        for k in 0..nrows {
            let input = P::from_usize_to_constant(params, k);
            let output_f = P::from_usize_to_constant(params, k % base);
            let output_g = P::from_usize_to_constant(params, k / base);
            f.insert(input.clone(), (k, output_f));
            g.insert(input, (k, output_g));
        }
        (PublicLut::new(f), PublicLut::new(g))
    }
}

#[derive(Debug, Clone)]
pub struct BigUintPoly<P: Poly> {
    pub ctx: Arc<BigUintPolyContext<P>>,
    pub limbs: Vec<GateId>,
    _p: PhantomData<P>,
}

impl<P: Poly> BigUintPoly<P> {
    pub fn new(ctx: Arc<BigUintPolyContext<P>>, limbs: Vec<GateId>) -> Self {
        Self { ctx, limbs, _p: PhantomData }
    }

    pub fn bit_size(&self) -> usize {
        self.limbs.len() * self.ctx.limb_bit_size
    }

    pub fn zero(ctx: Arc<BigUintPolyContext<P>>, bit_size: usize) -> Self {
        debug_assert_eq!(bit_size % ctx.limb_bit_size, 0);
        let limb_len = bit_size / ctx.limb_bit_size;
        let limbs = vec![ctx.const_zero; limb_len];
        Self { ctx, limbs, _p: PhantomData }
    }

    pub fn const_u64(
        ctx: Arc<BigUintPolyContext<P>>,
        circuit: &mut PolyCircuit<P>,
        value: u64,
    ) -> Self {
        let mut limbs = vec![];
        let mut remaining_value = value;
        let base = 1u64 << ctx.limb_bit_size;
        while remaining_value > 0 {
            limbs.push(circuit.const_digits_poly(&[(remaining_value % base) as u32]));
            remaining_value /= base;
        }

        debug_assert_eq!(remaining_value, 0);
        Self { ctx, limbs, _p: PhantomData }
    }

    pub fn input_u64(
        ctx: Arc<BigUintPolyContext<P>>,
        circuit: &mut PolyCircuit<P>,
        params: &P::Params,
        input_bit_size: usize,
        input: Option<u64>,
    ) -> (Self, Option<Vec<P>>) {
        let num_limbs = input_bit_size.div_ceil(ctx.limb_bit_size);
        let limb_gateids = circuit.input(num_limbs);
        let limb_polys =
            input.map(|input| u64_to_biguint_poly(&ctx, params, input, Some(num_limbs)));
        (Self { ctx, limbs: limb_gateids, _p: PhantomData }, limb_polys)
    }

    pub fn extend_size(&self, new_bit_size: usize) -> Self {
        debug_assert!(new_bit_size >= self.bit_size());
        debug_assert_eq!(new_bit_size % self.ctx.limb_bit_size, 0);
        let limb_len = new_bit_size / self.ctx.limb_bit_size;
        let mut limbs = self.limbs.clone();
        limbs.resize(limb_len, self.ctx.const_zero);
        Self { ctx: self.ctx.clone(), limbs, _p: PhantomData }
    }

    pub fn add(&self, other: &Self, circuit: &mut PolyCircuit<P>) -> Self {
        debug_assert_eq!(self.ctx, other.ctx);
        let (w, a, b) = if self.limbs.len() >= other.limbs.len() {
            (self.limbs.len(), &self.limbs, &other.limbs)
        } else {
            (other.limbs.len(), &other.limbs, &self.limbs)
        };

        // Build per-column t_k = a_k + b_k, then s_k, g_k, p_k
        let mut ss = Vec::with_capacity(w);
        let mut gs = Vec::with_capacity(w);
        let mut ps = Vec::with_capacity(w);
        let one = circuit.const_one_gate();
        for i in 0..w {
            let ai = a[i];
            let bi = if i < b.len() { b[i] } else { self.ctx.const_zero };
            let t = circuit.add_gate(ai, bi);
            let s = circuit.public_lookup_gate(t, self.ctx.lut_ids.0);
            let g = circuit.public_lookup_gate(t, self.ctx.lut_ids.1); // in {0,1}
            // p = 1 iff s == B-1, i.e., floor((s + 1)/B) = 1
            let s_plus = circuit.add_gate(s, one);
            let p = circuit.public_lookup_gate(s_plus, self.ctx.lut_ids.1);
            ss.push(s);
            gs.push(g);
            ps.push(p);
        }

        // Parallel-prefix (Kogge–Stone) on (g,p)
        let (g_pref, _) = Self::prefix_gp(circuit, &gs, &ps);

        // carry_in for limb i is g_pref[i-1], with c0 = 0
        let zero = circuit.const_zero_gate();
        let mut limbs = Vec::with_capacity(w + 1);
        for i in 0..w {
            let carry_in = if i == 0 { zero } else { g_pref[i - 1] };
            let t = circuit.add_gate(ss[i], carry_in);
            let digit = circuit.public_lookup_gate(t, self.ctx.lut_ids.0);
            limbs.push(digit);
        }
        let last_carry = if w == 0 { zero } else { g_pref[w - 1] };
        limbs.push(last_carry);
        Self { ctx: self.ctx.clone(), limbs, _p: PhantomData }
    }

    pub fn less_than(&self, other: &Self, circuit: &mut PolyCircuit<P>) -> (GateId, Self) {
        // Parallel-prefix borrow-lookahead comparator with O(log t) depth.
        debug_assert_eq!(self.limbs.len(), other.limbs.len());
        debug_assert_eq!(self.ctx, other.ctx);

        let w = self.limbs.len();
        let zero = circuit.const_zero_gate();
        let one = circuit.const_one_gate();
        let base_minus_one = {
            let b_minus_1 = ((1u32 << self.ctx.limb_bit_size) - 1) as u32;
            circuit.const_digits_poly(&[b_minus_1])
        };

        // For each limb i, compute t_i = a_i + (B-1) - b_i.
        // Then: h_i = floor(t_i / B) is 1 iff a_i > b_i, 0 otherwise.
        //        s_i = t_i % B; s_i == B-1 iff a_i == b_i.
        // Borrow generate g_i = (a_i < b_i) = (!h_i) & (!eq_i)
        // Borrow propagate p_i = (a_i == b_i) = eq_i
        let mut g = Vec::with_capacity(w);
        let mut p = Vec::with_capacity(w);
        for i in 0..w {
            let a = self.limbs[i];
            let b = other.limbs[i];
            let t0 = circuit.add_gate(a, base_minus_one);
            let t = circuit.sub_gate(t0, b);
            let s = circuit.public_lookup_gate(t, self.ctx.lut_ids.0);
            let h = circuit.public_lookup_gate(t, self.ctx.lut_ids.1);
            let not_h = circuit.not_gate(h);
            // eq_i: s == B-1 <=> floor((s + 1)/B) == 1
            let s_plus = circuit.add_gate(s, one);
            let eq = circuit.public_lookup_gate(s_plus, self.ctx.lut_ids.1);
            let not_eq = circuit.not_gate(eq);
            let gi_and = circuit.and_gate(not_h, not_eq);
            // p_i = eq_i (since eq_i=1 implies h_i=0, so (!h_i) is redundant)
            g.push(gi_and);
            p.push(eq);
        }

        // Prefix on (g,p) to compute borrows: b_{i+1} = g_i OR (p_i AND b_i), with b_0 = 0.
        let (g_pref, _) = Self::prefix_gp(circuit, &g, &p);

        // Final difference digits using borrow-in b_i and constant base: a_i + B - b_i - b_in
        let mut diff_limbs = Vec::with_capacity(w);
        for i in 0..w {
            let a = self.limbs[i];
            let b = other.limbs[i];
            let pre = circuit.add_gate(a, self.ctx.const_base);
            let pre2 = circuit.sub_gate(pre, b);
            let b_in = if i == 0 { zero } else { g_pref[i - 1] };
            let t = circuit.sub_gate(pre2, b_in);
            let d = circuit.public_lookup_gate(t, self.ctx.lut_ids.0);
            diff_limbs.push(d);
        }
        let borrow_out = if w == 0 { zero } else { g_pref[w - 1] };
        (borrow_out, Self { ctx: self.ctx.clone(), limbs: diff_limbs, _p: PhantomData })
    }

    pub fn mul(
        &self,
        other: &Self,
        circuit: &mut PolyCircuit<P>,
        max_bit_size: Option<usize>,
    ) -> Self {
        debug_assert_eq!(self.ctx, other.ctx);
        let max_bit_size = max_bit_size.unwrap_or(self.bit_size() + other.bit_size());
        debug_assert!(max_bit_size % self.ctx.limb_bit_size == 0);
        let max_limbs = max_bit_size / self.ctx.limb_bit_size;
        let (sum_vec, carry_vec) = self.mul_without_cpa(other, circuit, max_limbs);

        // 3) Final single normalization (ripple-style) to match the existing API
        // Note: We normalize S + (C shifted by 1) with exactly one pass of lookups.
        let limbs = Self::final_cpa(circuit, sum_vec, carry_vec, self.ctx.lut_ids, max_limbs);

        Self { ctx: self.ctx.clone(), limbs, _p: PhantomData }
    }

    pub fn left_shift(&self, shift: usize) -> Self {
        debug_assert!(shift < self.limbs.len());
        let limbs = self.limbs[shift..].to_vec();
        Self { ctx: self.ctx.clone(), limbs, _p: PhantomData }
    }

    pub fn mod_limbs(&self, num_limbs: usize) -> Self {
        debug_assert!(num_limbs <= self.limbs.len());
        let limbs = self.limbs[0..num_limbs].to_vec();
        Self { ctx: self.ctx.clone(), limbs, _p: PhantomData }
    }

    // return self if selector is 1, other if selector is 0
    pub fn cmux(&self, other: &Self, selector: GateId, circuit: &mut PolyCircuit<P>) -> Self {
        debug_assert_eq!(self.ctx, other.ctx);
        debug_assert_eq!(self.limbs.len(), other.limbs.len());
        let mut limbs = Vec::with_capacity(self.limbs.len());
        let not = circuit.not_gate(selector);
        for i in 0..self.limbs.len() {
            let case1 = circuit.mul_gate(self.limbs[i], selector);
            let case2 = circuit.mul_gate(other.limbs[i], not);
            let cmuxed = circuit.add_gate(case1, case2);
            limbs.push(cmuxed);
        }
        Self { ctx: self.ctx.clone(), limbs, _p: PhantomData }
    }

    // return a gate id of an integeter corresponding to the big-integer representation of `limbs`.
    // namely, `out = limbs[0] + 2^{limb_bit_size} * limbs[1] + ... + 2^{limb_bit_size * (k-1)} *
    // limbs[k-1]`
    pub fn finalize(&self, circuit: &mut PolyCircuit<P>) -> GateId {
        debug_assert!(!self.limbs.is_empty(), "limbs should not be empty");

        let mut result = self.limbs[0];

        for i in 1..self.limbs.len() {
            // Create BigUint for 2^{limb_bit_size * i}
            let power_exponent = self.ctx.limb_bit_size * i;
            let power_of_two = BigUint::from(1u32) << power_exponent;

            let weighted_limb = circuit.large_scalar_mul(self.limbs[i], vec![power_of_two]);
            result = circuit.add_gate(result, weighted_limb);
        }

        result
    }
}

<<<<<<< HEAD
pub fn u64_to_biguint_poly<P: Poly>(
    ctx: &BigUintPolyContext<P>,
    params: &P::Params,
    input: u64,
    num_limbs: Option<usize>,
) -> Vec<P> {
    let mut limbs = vec![];
    let base = 1u64 << ctx.limb_bit_size;
    let mut remaining_value = input;
    while remaining_value > 0 {
        let limb = (remaining_value % base) as usize;
        limbs.push(P::from_usize_to_constant(params, limb));
        remaining_value /= base;
    }
    if let Some(num_limbs) = num_limbs {
        limbs.extend(vec![P::const_zero(params); num_limbs - limbs.len()]);
    }
    limbs
=======
type Columns = Vec<Vec<GateId>>;

impl<P: Poly> BigUintPoly<P> {
    #[inline]
    fn schoolbook_partial_products_columns(
        circuit: &mut PolyCircuit<P>,
        a: &[GateId],
        b: &[GateId],
        max_limbs: usize,
        lut_ids: (usize, usize),
    ) -> Columns {
        // Columns sized up to max_limbs; carries to the last column beyond max_limbs are dropped.
        let mut columns: Columns = vec![vec![]; max_limbs];
        for (i, &ai) in a.iter().enumerate() {
            for (j, &bj) in b.iter().enumerate() {
                let k = i + j;
                if k >= max_limbs {
                    continue;
                }
                let prod = circuit.mul_gate(ai, bj);
                let lo = circuit.public_lookup_gate(prod, lut_ids.0);
                columns[k].push(lo);
                if k + 1 < max_limbs {
                    let hi = circuit.public_lookup_gate(prod, lut_ids.1);
                    columns[k + 1].push(hi);
                }
            }
        }
        columns
    }

    // Wallace tree using compressors per column until height <= 2
    fn compress_columns_wallace(
        &self,
        circuit: &mut PolyCircuit<P>,
        columns: &mut Columns,
    ) -> (Vec<GateId>, Vec<GateId>) {
        let w = columns.len();
        if w == 0 {
            return (vec![], vec![]);
        }
        // base * comp_rate < base^2
        let comp_rate = (1usize << self.ctx.limb_bit_size) - 1;
        let lut_ids = self.ctx.lut_ids;
        // Iteratively reduce column heights by applying comp_rate:2 compressions.
        loop {
            let mut next: Columns = vec![vec![]; w + 1]; // +1 for carries spilling into w
            let mut done = true;
            for k in 0..w {
                let col = &mut columns[k];
                if col.len() > 2 {
                    done = false;
                }
                // Process comp_rate inputs
                let mut idx: usize = 0;
                while idx < col.len() {
                    let last_col_idx = (idx + comp_rate - 1).min(col.len() - 1);
                    let mut sum = col[idx].clone();
                    for i in idx + 1..=last_col_idx {
                        sum = circuit.add_gate(sum, col[i]);
                    }
                    let digit = circuit.public_lookup_gate(sum, lut_ids.0); // % B
                    let carry = circuit.public_lookup_gate(sum, lut_ids.1); // / B
                    next[k].push(digit);
                    if k + 1 < next.len() {
                        next[k + 1].push(carry);
                    }
                    idx = last_col_idx + 1;
                }
            }
            // Drop any potential tail beyond max width
            columns.truncate(w);
            // Move back carries from column w into range if any (we discard overflow beyond max)
            let tail = next.pop();
            let mut compact = vec![vec![]; w];
            for k in 0..w {
                compact[k] = std::mem::take(&mut next[k]);
            }
            if let Some(t) = tail {
                if w > 0 {
                    /* overflow beyond max width ignored */
                    let _ = t;
                }
            }
            *columns = compact;
            if done {
                break;
            }
        }

        // At this point, each column has height <= 2. For columns with two
        // residual values at the same weight, perform one lookup to convert to
        // a proper (digit, carry) pair.
        let zero = circuit.const_zero_gate();
        let mut sum_vec = Vec::with_capacity(w);
        let mut carry_vec = vec![zero; w + 1]; // shifted by +1 to the right
        for k in 0..w {
            match columns[k].as_slice() {
                [] => sum_vec.push(zero),
                [x] => sum_vec.push(*x),
                [x, y] => {
                    let s = circuit.add_gate(*x, *y);
                    let digit = circuit.public_lookup_gate(s, lut_ids.0);
                    let carry = circuit.public_lookup_gate(s, lut_ids.1);
                    sum_vec.push(digit);
                    carry_vec[k + 1] = carry;
                }
                _ => unreachable!("column height should be <= 2 after compression"),
            }
        }
        (sum_vec, carry_vec)
    }

    // Final normalization by a parallel-prefix CPA: add S and C (shifted) once to produce digits.
    pub(crate) fn final_cpa(
        circuit: &mut PolyCircuit<P>,
        mut sum_vec: Vec<GateId>,
        carry_vec: Vec<GateId>,
        lut_ids: (usize, usize),
        max_limbs: usize,
    ) -> Vec<GateId> {
        // Ensure width
        let w = sum_vec.len().min(max_limbs);
        sum_vec.truncate(w);
        // Precompute t_k = S_k + C_k
        let zero = circuit.const_zero_gate();
        let mut ss = Vec::with_capacity(w);
        let mut gs = Vec::with_capacity(w);
        let mut ps = Vec::with_capacity(w);
        for k in 0..w {
            let c = carry_vec.get(k).copied().unwrap_or(zero);
            let t = circuit.add_gate(sum_vec[k], c);
            let s = circuit.public_lookup_gate(t, lut_ids.0);
            let g = circuit.public_lookup_gate(t, lut_ids.1);
            // p = 1 iff s == B-1 <=> floor((s + 1)/B) = 1
            let s_plus = circuit.add_gate(s, GateId(0));
            let p = circuit.public_lookup_gate(s_plus, lut_ids.1);
            ss.push(s);
            gs.push(g);
            ps.push(p);
        }
        let (g_pref, _) = Self::prefix_gp(circuit, &gs, &ps);
        let mut out = Vec::with_capacity(w);
        for i in 0..w {
            let carry_in = if i == 0 { zero } else { g_pref[i - 1] };
            let t = circuit.add_gate(ss[i], carry_in);
            let digit = circuit.public_lookup_gate(t, lut_ids.0);
            out.push(digit);
        }
        out
    }

    // Kogge–Stone parallel prefix on (g, p)
    fn prefix_gp(
        circuit: &mut PolyCircuit<P>,
        g: &[GateId],
        p: &[GateId],
    ) -> (Vec<GateId>, Vec<GateId>) {
        let w = g.len();
        let mut gs = g.to_vec();
        let mut ps = p.to_vec();
        let mut d = 1usize;
        while d < w {
            let mut gs_next = gs.clone();
            let mut ps_next = ps.clone();
            for k in 0..w {
                if k >= d {
                    let gj = gs[k - d];
                    let pj = ps[k - d];
                    let gk = gs[k];
                    let pk = ps[k];
                    // G' = gk OR (pk AND gj); P' = pk AND pj
                    let pk_and_gj = circuit.and_gate(pk, gj);
                    let g_new = circuit.or_gate(gk, pk_and_gj);
                    let p_new = circuit.and_gate(pk, pj);
                    gs_next[k] = g_new;
                    ps_next[k] = p_new;
                }
            }
            gs = gs_next;
            ps = ps_next;
            d <<= 1;
        }
        (gs, ps)
    }

    pub(crate) fn mul_without_cpa(
        &self,
        other: &Self,
        circuit: &mut PolyCircuit<P>,
        max_limbs: usize,
    ) -> (Vec<GateId>, Vec<GateId>) {
        // 1) Schoolbook partial products with immediate split and column placement
        let mut columns = Self::schoolbook_partial_products_columns(
            circuit,
            &self.limbs,
            &other.limbs,
            max_limbs,
            self.ctx.lut_ids,
        );

        // 2) Compress columns (one-shot if H_max < B, else Wallace compressors)
        // let base: usize = 1usize << self.ctx.limb_bit_size;
        // let h_max = columns.iter().map(|c| c.len()).max().unwrap_or(0);
        self.compress_columns_wallace(circuit, &mut columns)
    }
>>>>>>> 7a9eb045
}

#[cfg(test)]
mod tests {
    use super::*;
    use crate::{
        element::PolyElem,
        lookup::poly::PolyPltEvaluator,
        poly::dcrt::{params::DCRTPolyParams, poly::DCRTPoly},
    };
    use std::sync::Arc;

    const INPUT_BIT_SIZE: usize = 20;
    const LIMB_BIT_SIZE: usize = 5;
    const LIMB_LEN: usize = INPUT_BIT_SIZE / LIMB_BIT_SIZE;

    fn create_test_context(
        circuit: &mut PolyCircuit<DCRTPoly>,
    ) -> (DCRTPolyParams, Arc<BigUintPolyContext<DCRTPoly>>) {
        let params = DCRTPolyParams::default();
        let ctx = Arc::new(BigUintPolyContext::setup(circuit, &params, LIMB_BIT_SIZE));
        (params, ctx)
    }

    #[test]
    fn test_biguint_add() {
        let mut circuit = PolyCircuit::<DCRTPoly>::new();
        let (params, ctx) = create_test_context(&mut circuit);
        let (big_a, a) = BigUintPoly::<DCRTPoly>::input_u64(
            ctx.clone(),
            &mut circuit,
            &params,
            INPUT_BIT_SIZE,
            Some(15),
        );
        let (big_b, b) = BigUintPoly::<DCRTPoly>::input_u64(
            ctx.clone(),
            &mut circuit,
            &params,
            INPUT_BIT_SIZE,
            Some(20),
        );
        let result = big_a.add(&big_b, &mut circuit).mod_limbs(LIMB_LEN + 1);
        circuit.output(result.limbs.clone());

        let (a, b) = (a.unwrap(), b.unwrap());
        let plt_evaluator = PolyPltEvaluator::new();
        let eval_result = circuit.eval(
            &params,
            &DCRTPoly::const_one(&params),
            &[a, b].concat(),
            Some(plt_evaluator),
        );

        let mut expected_sum = 15u32 + 20u32;
        let mut expected_limbs = vec![0; LIMB_LEN + 1];
        for i in 0..LIMB_LEN + 1 {
            if expected_sum == 0 {
                break;
            }
            expected_limbs[i] = expected_sum % (1u32 << ctx.limb_bit_size);
            expected_sum /= 1u32 << ctx.limb_bit_size;
        }

        assert_eq!(eval_result.len(), 5);

        for i in 0..eval_result.len() {
            let coeffs = eval_result[i].coeffs();
            assert_eq!(*coeffs[0].value(), expected_limbs[i].into());
        }
    }

    #[test]
    fn test_biguint_add_with_carry() {
        let mut circuit = PolyCircuit::<DCRTPoly>::new();
        let (params, ctx) = create_test_context(&mut circuit);
        // Use values that will cause carry with 20-bit input size (4 limbs of 5 bits each)
        let (big_a, a) = BigUintPoly::<DCRTPoly>::input_u64(
            ctx.clone(),
            &mut circuit,
            &params,
            INPUT_BIT_SIZE,
            Some(1_048_575),
        );
        let (big_b, b) = BigUintPoly::<DCRTPoly>::input_u64(
            ctx.clone(),
            &mut circuit,
            &params,
            INPUT_BIT_SIZE,
            Some(1),
        );
        let result = big_a.add(&big_b, &mut circuit);
        circuit.output(result.limbs.clone());

        let (a, b) = (a.unwrap(), b.unwrap());
        let plt_evaluator = PolyPltEvaluator::new();
        let eval_result = circuit.eval(
            &params,
            &DCRTPoly::const_one(&params),
            &[a, b].concat(),
            Some(plt_evaluator),
        );

        let mut expected_sum = 1048575u32 + 1u32; // This will be 1048576 = 2^20
        let mut expected_limbs = vec![0; LIMB_LEN + 1];
        for i in 0..LIMB_LEN + 1 {
            if expected_sum == 0 {
                break;
            }
            expected_limbs[i] = expected_sum % (1u32 << ctx.limb_bit_size);
            expected_sum /= 1u32 << ctx.limb_bit_size;
        }

        assert_eq!(eval_result.len(), LIMB_LEN + 1);

        for i in 0..eval_result.len() {
            let coeffs = eval_result[i].coeffs();
            assert_eq!(*coeffs[0].value(), expected_limbs[i].into());
        }
    }

    #[test]
    fn test_biguint_less_than_smaller() {
        let mut circuit = PolyCircuit::<DCRTPoly>::new();
        let (params, ctx) = create_test_context(&mut circuit);
        // a < b (500 < 1000), so less_than should return 1 (true)
        let (big_a, a) = BigUintPoly::<DCRTPoly>::input_u64(
            ctx.clone(),
            &mut circuit,
            &params,
            INPUT_BIT_SIZE,
            Some(500),
        );
        let (big_b, b) = BigUintPoly::<DCRTPoly>::input_u64(
            ctx.clone(),
            &mut circuit,
            &params,
            INPUT_BIT_SIZE,
            Some(1000),
        );
        let (lt_result, diff) = big_a.less_than(&big_b, &mut circuit);
        let mut output_gates = vec![lt_result];
        output_gates.extend(diff.limbs.clone());
        circuit.output(output_gates);

        let (a, b) = (a.unwrap(), b.unwrap());
        let plt_evaluator = PolyPltEvaluator::new();
        let eval_result = circuit.eval(
            &params,
            &DCRTPoly::const_one(&params),
            &[a, b].concat(),
            Some(plt_evaluator),
        );

        assert_eq!(eval_result.len(), 1 + LIMB_LEN);

        let lt_coeffs = eval_result[0].coeffs();
        assert_eq!(*lt_coeffs[0].value(), 1u32.into());

        let mut expected_diff = 500u32 + (1u32 << INPUT_BIT_SIZE) - 1000u32;
        let mut expected_limbs = vec![0; LIMB_LEN];
        for i in 0..LIMB_LEN {
            if expected_diff == 0 {
                break;
            }
            expected_limbs[i] = expected_diff % (1u32 << ctx.limb_bit_size);
            expected_diff /= 1u32 << ctx.limb_bit_size;
        }

        for i in 1..eval_result.len() {
            let coeffs = eval_result[i].coeffs();
            assert_eq!(*coeffs[0].value(), expected_limbs[i - 1].into());
        }
    }

    #[test]
    fn test_biguint_less_than_equal() {
        let mut circuit = PolyCircuit::<DCRTPoly>::new();
        let (params, ctx) = create_test_context(&mut circuit);
        // a == b (12345 == 12345), so less_than should return 0 (false)
        let (big_a, a) = BigUintPoly::<DCRTPoly>::input_u64(
            ctx.clone(),
            &mut circuit,
            &params,
            INPUT_BIT_SIZE,
            Some(12345),
        );
        let (big_b, b) = BigUintPoly::<DCRTPoly>::input_u64(
            ctx.clone(),
            &mut circuit,
            &params,
            INPUT_BIT_SIZE,
            Some(12345),
        );
        let (lt_result, diff) = big_a.less_than(&big_b, &mut circuit);
        let mut output_gates = vec![lt_result];
        output_gates.extend(diff.limbs.clone());
        circuit.output(output_gates);

        let (a, b) = (a.unwrap(), b.unwrap());
        let plt_evaluator = PolyPltEvaluator::new();
        let eval_result = circuit.eval(
            &params,
            &DCRTPoly::const_one(&params),
            &[a, b].concat(),
            Some(plt_evaluator),
        );

        assert_eq!(eval_result.len(), 1 + LIMB_LEN);

        let lt_coeffs = eval_result[0].coeffs();
        assert_eq!(*lt_coeffs[0].value(), 0u32.into());

        let mut expected_diff = 1u32 << INPUT_BIT_SIZE; // base
        let mut expected_limbs = vec![0; LIMB_LEN];
        for i in 0..LIMB_LEN {
            if expected_diff == 0 {
                break;
            }
            expected_limbs[i] = expected_diff % (1u32 << ctx.limb_bit_size);
            expected_diff /= 1u32 << ctx.limb_bit_size;
        }

        for i in 1..eval_result.len() {
            let coeffs = eval_result[i].coeffs();
            assert_eq!(*coeffs[0].value(), expected_limbs[i - 1].into());
        }
    }

    #[test]
    fn test_biguint_less_than_greater() {
        let mut circuit = PolyCircuit::<DCRTPoly>::new();
        let (params, ctx) = create_test_context(&mut circuit);
        // a > b (1000 > 500), so less_than should return 0 (false)
        let (big_a, a) = BigUintPoly::<DCRTPoly>::input_u64(
            ctx.clone(),
            &mut circuit,
            &params,
            INPUT_BIT_SIZE,
            Some(1000),
        );
        let (big_b, b) = BigUintPoly::<DCRTPoly>::input_u64(
            ctx.clone(),
            &mut circuit,
            &params,
            INPUT_BIT_SIZE,
            Some(500),
        );
        let (lt_result, diff) = big_a.less_than(&big_b, &mut circuit);
        let mut output_gates = vec![lt_result];
        output_gates.extend(diff.limbs.clone());
        circuit.output(output_gates);

        let (a, b) = (a.unwrap(), b.unwrap());
        let plt_evaluator = PolyPltEvaluator::new();
        let eval_result = circuit.eval(
            &params,
            &DCRTPoly::const_one(&params),
            &[a, b].concat(),
            Some(plt_evaluator),
        );

        assert_eq!(eval_result.len(), 1 + LIMB_LEN);

        let lt_coeffs = eval_result[0].coeffs();
        assert_eq!(*lt_coeffs[0].value(), 0u32.into());

        let mut expected_diff = 1000u32 - 500u32;
        let mut expected_limbs = vec![0; LIMB_LEN];
        for i in 0..LIMB_LEN {
            if expected_diff == 0 {
                break;
            }
            expected_limbs[i] = expected_diff % (1u32 << ctx.limb_bit_size);
            expected_diff /= 1u32 << ctx.limb_bit_size;
        }

        for i in 1..eval_result.len() {
            let coeffs = eval_result[i].coeffs();
            assert_eq!(*coeffs[0].value(), expected_limbs[i - 1].into());
        }
    }

    #[test]
    fn test_biguint_mul_simple() {
        let mut circuit = PolyCircuit::<DCRTPoly>::new();
        let (params, ctx) = create_test_context(&mut circuit);
        let (big_a, a) = BigUintPoly::<DCRTPoly>::input_u64(
            ctx.clone(),
            &mut circuit,
            &params,
            INPUT_BIT_SIZE,
            Some(123),
        );
        let (big_b, b) = BigUintPoly::<DCRTPoly>::input_u64(
            ctx.clone(),
            &mut circuit,
            &params,
            INPUT_BIT_SIZE,
            Some(456),
        );
        let result = big_a.mul(&big_b, &mut circuit, Some(40));
        circuit.output(result.limbs.clone());

        let (a, b) = (a.unwrap(), b.unwrap());
        let plt_evaluator = PolyPltEvaluator::new();
        let eval_result = circuit.eval(
            &params,
            &DCRTPoly::const_one(&params),
            &[a, b].concat(),
            Some(plt_evaluator),
        );

        let mut expected_product = 123u32 * 456u32;
        let output_limb_len = 40 / LIMB_BIT_SIZE; // 8 limbs for 40-bit output
        let mut expected_limbs = vec![0; output_limb_len];
        for i in 0..output_limb_len {
            if expected_product == 0 {
                break;
            }
            expected_limbs[i] = expected_product % (1u32 << ctx.limb_bit_size);
            expected_product /= 1u32 << ctx.limb_bit_size;
        }

        assert_eq!(eval_result.len(), output_limb_len);

        for i in 0..eval_result.len() {
            let coeffs = eval_result[i].coeffs();
            assert_eq!(*coeffs[0].value(), expected_limbs[i].into());
        }
    }

    #[test]
    fn test_biguint_mul_with_overflow() {
        let mut circuit = PolyCircuit::<DCRTPoly>::new();
        let (params, ctx) = create_test_context(&mut circuit);
        // Use values that will cause overflow with 20-bit input size
        let (big_a, a) = BigUintPoly::<DCRTPoly>::input_u64(
            ctx.clone(),
            &mut circuit,
            &params,
            INPUT_BIT_SIZE,
            Some(1023),
        );
        let (big_b, b) = BigUintPoly::<DCRTPoly>::input_u64(
            ctx.clone(),
            &mut circuit,
            &params,
            INPUT_BIT_SIZE,
            Some(1023),
        );
        let result = big_a.mul(&big_b, &mut circuit, Some(40));
        circuit.output(result.limbs.clone());

        let (a, b) = (a.unwrap(), b.unwrap());
        let plt_evaluator = PolyPltEvaluator::new();
        let eval_result = circuit.eval(
            &params,
            &DCRTPoly::const_one(&params),
            &[a, b].concat(),
            Some(plt_evaluator),
        );

        let mut expected_product = 1023u32 * 1023u32;
        let output_limb_len = 40 / LIMB_BIT_SIZE; // 8 limbs for 40-bit output
        let mut expected_limbs = vec![0; output_limb_len];
        for i in 0..output_limb_len {
            if expected_product == 0 {
                break;
            }
            expected_limbs[i] = expected_product % (1u32 << ctx.limb_bit_size);
            expected_product /= 1u32 << ctx.limb_bit_size;
        }

        assert_eq!(eval_result.len(), output_limb_len);

        for i in 0..eval_result.len() {
            let coeffs = eval_result[i].coeffs();
            assert_eq!(*coeffs[0].value(), expected_limbs[i].into());
        }
    }

    #[test]
    fn test_biguint_zero() {
        let mut circuit = PolyCircuit::<DCRTPoly>::new();
        let (params, ctx) = create_test_context(&mut circuit);

        let zero = BigUintPoly::zero(ctx.clone(), INPUT_BIT_SIZE);
        circuit.output(zero.limbs.clone());

        let plt_evaluator = PolyPltEvaluator::new();
        let eval_result =
            circuit.eval(&params, &DCRTPoly::const_one(&params), &[], Some(plt_evaluator));

        assert_eq!(eval_result.len(), LIMB_LEN);

        for limb_result in eval_result {
            let limb_coeffs = limb_result.coeffs();
            assert_eq!(*limb_coeffs[0].value(), 0u32.into());
        }
    }

    #[test]
    fn test_biguint_extend_size() {
        let mut circuit = PolyCircuit::<DCRTPoly>::new();
        let (params, ctx) = create_test_context(&mut circuit);
        let (big_a_full, a_value) = BigUintPoly::<DCRTPoly>::input_u64(
            ctx.clone(),
            &mut circuit,
            &params,
            INPUT_BIT_SIZE,
            Some(12345),
        );
        let big_a = big_a_full.mod_limbs(LIMB_LEN);

        // Extend from 20 bits to 25 bits (5 limbs)
        let extended = big_a.extend_size(25);
        circuit.output(extended.limbs.clone());

        let a_value = a_value.unwrap();
        let plt_evaluator = PolyPltEvaluator::new();
        let eval_result = circuit.eval(
            &params,
            &DCRTPoly::const_one(&params),
            &[a_value].concat(),
            Some(plt_evaluator),
        );

        let extended_limb_len = 25 / LIMB_BIT_SIZE; // 6 limbs for 25 bits (with +1 from extend_size)
        assert_eq!(eval_result.len(), extended_limb_len);

        // Check that the original value is preserved in the first limbs
        let mut expected_value = 12345u32;
        let mut expected_limbs = vec![0; extended_limb_len];
        for i in 0..LIMB_LEN {
            if expected_value == 0 {
                break;
            }
            expected_limbs[i] = expected_value % (1u32 << ctx.limb_bit_size);
            expected_value /= 1u32 << ctx.limb_bit_size;
        }
        // Remaining limbs should be 0

        for i in 0..eval_result.len() {
            let coeffs = eval_result[i].coeffs();
            assert_eq!(*coeffs[0].value(), expected_limbs[i].into());
        }
    }

    #[test]
    fn test_biguint_add_different_limb_sizes() {
        let mut circuit = PolyCircuit::<DCRTPoly>::new();
        let (params, ctx) = create_test_context(&mut circuit);

        // Create BigUints with different limb sizes
        let (big_a, a) = BigUintPoly::<DCRTPoly>::input_u64(
            ctx.clone(),
            &mut circuit,
            &params,
            INPUT_BIT_SIZE,
            Some(100),
        );
        let (big_b, b) = BigUintPoly::<DCRTPoly>::input_u64(
            ctx.clone(),
            &mut circuit,
            &params,
            2 * LIMB_BIT_SIZE,
            Some(50),
        );
        let result = big_a.add(&big_b, &mut circuit);
        circuit.output(result.limbs.clone());

        let (a, b) = (a.unwrap(), b.unwrap());
        let plt_evaluator = PolyPltEvaluator::new();
        let eval_result = circuit.eval(
            &params,
            &DCRTPoly::const_one(&params),
            &[a, b].concat(),
            Some(plt_evaluator),
        );

        let mut expected_sum = 100u32 + 50u32;
        let mut expected_limbs = vec![0; LIMB_LEN + 1];
        for i in 0..LIMB_LEN + 1 {
            if expected_sum == 0 {
                break;
            }
            expected_limbs[i] = expected_sum % (1u32 << ctx.limb_bit_size);
            expected_sum /= 1u32 << ctx.limb_bit_size;
        }

        assert_eq!(eval_result.len(), LIMB_LEN + 1);

        for i in 0..eval_result.len() {
            let coeffs = eval_result[i].coeffs();
            assert_eq!(*coeffs[0].value(), expected_limbs[i].into());
        }
    }

    #[test]
    fn test_biguint_mul_different_limb_sizes() {
        let mut circuit = PolyCircuit::<DCRTPoly>::new();
        let (params, ctx) = create_test_context(&mut circuit);

        // Create BigUints with different limb sizes
        let (big_a, a) = BigUintPoly::<DCRTPoly>::input_u64(
            ctx.clone(),
            &mut circuit,
            &params,
            INPUT_BIT_SIZE,
            Some(100),
        );
        let (big_b, b) = BigUintPoly::<DCRTPoly>::input_u64(
            ctx.clone(),
            &mut circuit,
            &params,
            2 * LIMB_BIT_SIZE,
            Some(50),
        );
        let result = big_a.mul(&big_b, &mut circuit, None);
        circuit.output(result.limbs.clone());

        let (a, b) = (a.unwrap(), b.unwrap());
        let plt_evaluator = PolyPltEvaluator::new();
        let eval_result = circuit.eval(
            &params,
            &DCRTPoly::const_one(&params),
            &[a, b].concat(),
            Some(plt_evaluator),
        );

        let mut expected_product = 100u32 * 50u32;
        let output_limb_len = (INPUT_BIT_SIZE + 10) / LIMB_BIT_SIZE; // a bit size + b bit size
        let mut expected_limbs = vec![0; output_limb_len];
        for i in 0..output_limb_len {
            if expected_product == 0 {
                break;
            }
            expected_limbs[i] = expected_product % (1u32 << ctx.limb_bit_size);
            expected_product /= 1u32 << ctx.limb_bit_size;
        }

        assert_eq!(eval_result.len(), output_limb_len);

        for i in 0..eval_result.len() {
            let coeffs = eval_result[i].coeffs();
            assert_eq!(*coeffs[0].value(), expected_limbs[i].into());
        }
    }

    #[test]
    fn test_biguint_left_shift() {
        let mut circuit = PolyCircuit::<DCRTPoly>::new();
        let (params, ctx) = create_test_context(&mut circuit);
        let (big_a, a) = BigUintPoly::<DCRTPoly>::input_u64(
            ctx.clone(),
            &mut circuit,
            &params,
            INPUT_BIT_SIZE,
            Some(12345),
        );
        // After shift, restrict to the first LIMB_LEN - 1 limbs for assertion
        let shifted = big_a.left_shift(1);
        circuit.output(shifted.limbs.clone());

        let a = a.unwrap();
        let plt_evaluator = PolyPltEvaluator::new();
        let eval_result = circuit.eval(
            &params,
            &DCRTPoly::const_one(&params),
            &[a].concat(),
            Some(plt_evaluator),
        );

        // Left shift by 1 means removing the first limb
        let mut expected_value = 12345u32;
        let mut expected_limbs = vec![0; LIMB_LEN];
        for i in 0..LIMB_LEN {
            if expected_value == 0 {
                break;
            }
            expected_limbs[i] = expected_value % (1u32 << ctx.limb_bit_size);
            expected_value /= 1u32 << ctx.limb_bit_size;
        }

        // After shifting by 1, we expect to see limbs[1..] from the original
        assert_eq!(eval_result.len(), LIMB_LEN - 1);

        for i in 0..eval_result.len() {
            let coeffs = eval_result[i].coeffs();
            assert_eq!(*coeffs[0].value(), expected_limbs[i + 1].into());
        }
    }

    #[test]
    fn test_biguint_cmux() {
        let mut circuit = PolyCircuit::<DCRTPoly>::new();
        let (params, ctx) = create_test_context(&mut circuit);

        let (big_a, a) = BigUintPoly::<DCRTPoly>::input_u64(
            ctx.clone(),
            &mut circuit,
            &params,
            INPUT_BIT_SIZE,
            Some(123),
        );
        let (big_b, b) = BigUintPoly::<DCRTPoly>::input_u64(
            ctx.clone(),
            &mut circuit,
            &params,
            INPUT_BIT_SIZE,
            Some(456),
        );
        let selector = circuit.input(1)[0];
        let result = big_a.cmux(&big_b, selector, &mut circuit);
        circuit.output(result.limbs.clone());

        let (a, b) = (a.unwrap(), b.unwrap());
        let selector_value = vec![DCRTPoly::from_usize_to_constant(&params, 1)]; // selector = 1, should return 'a'
        let plt_evaluator = PolyPltEvaluator::new();
        let eval_result = circuit.eval(
            &params,
            &DCRTPoly::const_one(&params),
            &[a, b, selector_value].concat(),
            Some(plt_evaluator),
        );

        // With selector = 1, expect to get 'a' (123)
        let mut expected_value = 123u32;
        let mut expected_limbs = vec![0; LIMB_LEN];
        for i in 0..LIMB_LEN {
            if expected_value == 0 {
                break;
            }
            expected_limbs[i] = expected_value % (1u32 << ctx.limb_bit_size);
            expected_value /= 1u32 << ctx.limb_bit_size;
        }

        assert_eq!(eval_result.len(), LIMB_LEN);

        for i in 0..eval_result.len() {
            let coeffs = eval_result[i].coeffs();
            assert_eq!(*coeffs[0].value(), expected_limbs[i].into());
        }
    }

    #[test]
    fn test_biguint_cmux_select_other() {
        let mut circuit = PolyCircuit::<DCRTPoly>::new();
        let (params, ctx) = create_test_context(&mut circuit);

        let (big_a, a) = BigUintPoly::<DCRTPoly>::input_u64(
            ctx.clone(),
            &mut circuit,
            &params,
            INPUT_BIT_SIZE,
            Some(123),
        );
        let (big_b, b) = BigUintPoly::<DCRTPoly>::input_u64(
            ctx.clone(),
            &mut circuit,
            &params,
            INPUT_BIT_SIZE,
            Some(456),
        );
        let selector = circuit.input(1)[0];
        let result = big_a.cmux(&big_b, selector, &mut circuit);
        circuit.output(result.limbs.clone());

        let (a, b) = (a.unwrap(), b.unwrap());
        let selector_value = vec![DCRTPoly::from_usize_to_constant(&params, 0)]; // selector = 0, should return 'b'
        let plt_evaluator = PolyPltEvaluator::new();
        let eval_result = circuit.eval(
            &params,
            &DCRTPoly::const_one(&params),
            &[a, b, selector_value].concat(),
            Some(plt_evaluator),
        );

        // With selector = 0, expect to get 'b' (456)
        let mut expected_value = 456u32;
        let mut expected_limbs = vec![0; LIMB_LEN];
        for i in 0..LIMB_LEN {
            if expected_value == 0 {
                break;
            }
            expected_limbs[i] = expected_value % (1u32 << ctx.limb_bit_size);
            expected_value /= 1u32 << ctx.limb_bit_size;
        }

        assert_eq!(eval_result.len(), LIMB_LEN);

        for i in 0..eval_result.len() {
            let coeffs = eval_result[i].coeffs();
            assert_eq!(*coeffs[0].value(), expected_limbs[i].into());
        }
    }

    #[test]
    fn test_biguint_finalize() {
        let mut circuit = PolyCircuit::<DCRTPoly>::new();
        let (params, ctx) = create_test_context(&mut circuit);
        let test_value = 12345u32;
        let (big_a, a) = BigUintPoly::<DCRTPoly>::input_u64(
            ctx.clone(),
            &mut circuit,
            &params,
            INPUT_BIT_SIZE,
            Some(test_value as u64),
        );
        let finalized = big_a.finalize(&mut circuit);
        circuit.output(vec![finalized]);
        let a = a.unwrap();
        let plt_evaluator = PolyPltEvaluator::new();
        let eval_result = circuit.eval(
            &params,
            &DCRTPoly::const_one(&params),
            &[a].concat(),
            Some(plt_evaluator),
        );

        assert_eq!(eval_result.len(), 1);
        let coeffs = eval_result[0].coeffs();
        assert_eq!(*coeffs[0].value(), test_value.into());
    }

    #[test]
    fn test_biguint_finalize_large_value() {
        let mut circuit = PolyCircuit::<DCRTPoly>::new();
        let (params, ctx) = create_test_context(&mut circuit);
        // Use a value that spans multiple limbs (2^20 - 1 = 1048575)
        let test_value = 1_048_575u32;
        let (big_a, a) = BigUintPoly::<DCRTPoly>::input_u64(
            ctx.clone(),
            &mut circuit,
            &params,
            INPUT_BIT_SIZE,
            Some(test_value as u64),
        );
        let finalized = big_a.finalize(&mut circuit);
        circuit.output(vec![finalized]);
        let a = a.unwrap();
        let plt_evaluator = PolyPltEvaluator::new();
        let eval_result = circuit.eval(
            &params,
            &DCRTPoly::const_one(&params),
            &[a].concat(),
            Some(plt_evaluator),
        );

        assert_eq!(eval_result.len(), 1);
        let coeffs = eval_result[0].coeffs();
        assert_eq!(*coeffs[0].value(), test_value.into());
    }
}<|MERGE_RESOLUTION|>--- conflicted
+++ resolved
@@ -301,7 +301,6 @@
     }
 }
 
-<<<<<<< HEAD
 pub fn u64_to_biguint_poly<P: Poly>(
     ctx: &BigUintPolyContext<P>,
     params: &P::Params,
@@ -320,7 +319,8 @@
         limbs.extend(vec![P::const_zero(params); num_limbs - limbs.len()]);
     }
     limbs
-=======
+}
+
 type Columns = Vec<Vec<GateId>>;
 
 impl<P: Poly> BigUintPoly<P> {
@@ -527,7 +527,6 @@
         // let h_max = columns.iter().map(|c| c.len()).max().unwrap_or(0);
         self.compress_columns_wallace(circuit, &mut columns)
     }
->>>>>>> 7a9eb045
 }
 
 #[cfg(test)]
